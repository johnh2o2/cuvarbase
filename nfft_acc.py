--- conflicted
+++ resolved
@@ -41,24 +41,15 @@
     
     grid = ( grid_size(n0 + 2 * m + 1), 1 )
     precompute_psi.prepared_async_call(grid, block, stream,
-<<<<<<< HEAD
                         t_g.ptr, q1.ptr, q2.ptr, q3.ptr, n0, n, m, b)
 
     grid = ( grid_size(n0), 1 )
     fast_gaussian_grid.prepared_async_call(grid, block, stream,
                                             t_g.ptr, y_g.ptr, grid_g.ptr, 
-=======
-                        x_g.ptr, q1.ptr, q2.ptr, q3.ptr, n0, n, m, b)
-
-    grid = ( grid_size(n0), 1 )
-    fast_gaussian_grid.prepared_async_call(grid, block, stream,
-                                            x_g.ptr, y_g.ptr, grid_g.ptr, 
->>>>>>> 8e842f0b
                                             q1.ptr, q2.ptr, q3.ptr, 
                                             n0, n, batch_size, m)
 
     grid = ( grid_size(n), 1 )
-<<<<<<< HEAD
     center_fft.prepared_async_call(grid, block, stream,
                             grid_g.ptr, ghat_g.ptr, n, batch_size)
 
@@ -69,17 +60,6 @@
                                             ghat_g.ptr, n, N, batch_size, b)
 
     cuda.memcpy_dtoh_async(ghat_cpu, ghat_g.ptr, stream)
-=======
-    gpu_center_fft.prepared_async_call(grid, block, stream,
-                            grid_g.ptr, ghat_g, n, batch_size)
-
-    cufft.ifft(ghat_g, ghat_g, cu_plan)
-
-    gpu_divide_phi_hat.prepared_async_call(grid, block, stream,
-                                            ghat_g, n, batch_size, b)
-
-    cuda.memcpy_dtoh_async(ghat_cpu, ghat_g, stream)
->>>>>>> 8e842f0b
 
 def test_nfft_adjoint_async(t, y, N, sigma=2, m=8, block_size=160):
     nfft_utils = SourceModule(open('nfft_cuda.cu', 'r').read(), options=[ '--use_fast_math'])
@@ -92,61 +72,33 @@
     slow_gaussian_grid = nfft_utils.get_function("slow_gaussian_grid").prepare([ np.intp, 
                     np.intp, np.intp, np.int32, np.int32, np.int32, np.int32, np.float32 ])
     divide_phi_hat = nfft_utils.get_function("divide_phi_hat").prepare([ np.intp, 
-<<<<<<< HEAD
                     np.int32, np.int32, np.int32, np.float32 ])
-=======
-                    np.int32, np.int32, np.float32 ])
->>>>>>> 8e842f0b
     center_fft     = nfft_utils.get_function('center_fft').prepare([ np.intp, np.intp, 
                     np.int32, np.int32 ])
 
     functions = (precompute_psi, fast_gaussian_grid, center_fft, divide_phi_hat)
 
     n = int(sigma * N)
-<<<<<<< HEAD
     n0 = len(t)
-=======
->>>>>>> 8e842f0b
-    stream = cuda.Stream()
-
-    t_g, y_g, q1, q2 = tuple([ gpuarray.zeros(n0, dtype=np.float32) for i in range(4) ])
-    q3 = gpuarray.zeros(2 * m + 1, dtype=np.float32)
-    grid_g = gpuarray.zeros(n, dtype=np.float32)
-    ghat_g = gpuarray.zeros(n, dtype=np.complex64)
-
-    
-<<<<<<< HEAD
+    
     ghat_cpu = cuda.aligned_zeros(shape=(N,), dtype=np.complex64, 
                         alignment=resource.getpagesize())
     ghat_cpu = cuda.register_host_memory(ghat_cpu)
     
     cu_plan = cufft.Plan(n, np.complex64, np.complex64, batch=1, 
                    stream=stream, istride=1, ostride=1, idist=n, odist=n)    
-=======
-    ghat_cpu = cuda.aligned_zeros(shape=(n,), dtype=np.complex64, 
-                        alignment=resource.getpagesize())
-    ghat_cpu = cuda.register_host_memory(pow_cpu)
-    
-    cu_plan = cufft.Plan(n, np.complex64, np.complex64, batch=1, 
-                   stream=stream, istride=1, ostride=1, idist=n, odist=n)   
->>>>>>> 8e842f0b
         
 
     gpu_data = (t_g, y_g, q1, q2, q3, grid_g, ghat_g, cu_plan)
     data = (t, y, N)
     result = ghat_cpu
 
-<<<<<<< HEAD
     nfft_adjoint_async(stream, data, gpu_data, result, functions, m=m, 
-=======
-    nfft_adjoint_sync(stream, data, gpu_data, result, functions, m=m, 
->>>>>>> 8e842f0b
                         sigma=sigma, block_size=block_size)
 
     stream.synchronize()
 
     cpu_result = nfft_adjoint_cpu(t, y, N, sigma=sigma, m=m, use_fft=True, truncated=True) 
-<<<<<<< HEAD
     pow_gpu = np.power(np.absolute(result), 2)
     pow_cpu = np.power(np.absolute(cpu_result), 2)
     plt.plot((pow_gpu - pow_cpu) / np.mean(pow_cpu), alpha=0.5)
@@ -154,12 +106,6 @@
     sys.exit()
     assert_allclose(cpu_result.real, result.real)
     assert_allclose(cpu_result.imag, result.imag)
-=======
-    plt.plot(result, alpha=0.5)
-    plt.plot(cpu_result)
-    plt.show()
-    sys.exit()
->>>>>>> 8e842f0b
 
 def nfft_adjoint_accelerated(x, y, N, m=8, fast=True, sigma=2, batch_size=5, 
                             just_return_gridded_data=False, block_size=160, prepared=True,
@@ -168,11 +114,7 @@
     gpu_precompute_psi = gpu_nfft_utils.get_function("precompute_psi").prepare([ np.intp, np.intp, np.intp, np.intp, np.int32, np.int32, np.int32, np.float32 ])
     gpu_fast_gaussian_grid = gpu_nfft_utils.get_function("fast_gaussian_grid").prepare([ np.intp, np.intp, np.intp, np.intp, np.intp, np.intp, np.int32, np.int32, np.int32, np.int32])
     gpu_slow_gaussian_grid = gpu_nfft_utils.get_function("slow_gaussian_grid").prepare([ np.intp, np.intp, np.intp, np.int32, np.int32, np.int32, np.int32, np.float32 ])
-<<<<<<< HEAD
     gpu_divide_phi_hat = gpu_nfft_utils.get_function("divide_phi_hat").prepare([ np.intp, np.int32, np.int32, np.int32, np.float32 ])
-=======
-    gpu_divide_phi_hat = gpu_nfft_utils.get_function("divide_phi_hat").prepare([ np.intp, np.int32, np.int32, np.float32 ])
->>>>>>> 8e842f0b
     gpu_center_fft     = gpu_nfft_utils.get_function('center_fft').prepare([ np.intp, np.intp, np.int32, np.int32 ])
     n0 = np.int32(len(x))
     n = np.int32(sigma * N)
@@ -263,11 +205,7 @@
             else:
                 gpu_slow_gaussian_grid(x_g, y_g_batch[i], g_batch[i], n0, n, batch_size,  m, b, **kw)
 
-<<<<<<< HEAD
         event['gridding_stop'].record(stream)    
-=======
-        event['gridding_stop'].record(stream)   
->>>>>>> 8e842f0b
         if not run_async and not stream is None:
             stream.synchronize()
         #gb = g_batch[i].get()[:n]
@@ -292,11 +230,7 @@
         event['center_fft_stop'].record(stream)
         event['fft_start'].record(stream)
         plan = cufft.Plan(n, np.complex64, np.complex64, batch=batch_size, 
-<<<<<<< HEAD
                    stream=stream, istride=1, ostride=1, idist=n, odist=n)    
-=======
-                   stream=stream, istride=1, ostride=1, idist=n, odist=n)   
->>>>>>> 8e842f0b
         cufft.ifft(ghat_batch[i], ghat_batch[i], plan)
         event['fft_stop'].record(stream)
         if not run_async and not stream is None:
@@ -315,7 +249,6 @@
         event['divide_phi_stop'].record(stream)
 
     for i, (stream, event) in enumerate(zip(streams, events)):
-<<<<<<< HEAD
         ghat_batch[i].get_async(stream=stream, ary=ghat_cpu[i * batch_size * n:(i+1)*batch_size * n])    
     #for i, (stream, event, (bsize, y_batch)) in enumerate(zip(streams, events, batches)):
         
@@ -324,28 +257,13 @@
 
     #for i in range(len(streams)):
     #    gh.extend(gh_temps[i].tolist())
-=======
-        ghat_batch[i].get_async(stream=stream, ary=ghat_cpu[i * batch_size * n:(i+1)*batch_size * n])   
-    #for i, (stream, event, (bsize, y_batch)) in enumerate(zip(streams, events, batches)):
-        
-    #   event['dtoh_start'].record(stream)
-    #   event['dtoh_stop'].record(stream)
-
-    #for i in range(len(streams)):
-    #   gh.extend(gh_temps[i].tolist())
->>>>>>> 8e842f0b
-    #gh = np.array(gh)
     results = []
     for i in range(ndata):
         
         inds = i * n + n // 2 - N // 2 + np.arange(N)
 
         if fast:
-<<<<<<< HEAD
             results.append(ghat_cpu[inds] / n)    
-=======
-            results.append(ghat_cpu[inds] / n)  
->>>>>>> 8e842f0b
         else:
             results.append(ghat_cpu[inds] / n) 
     return results
@@ -446,31 +364,21 @@
 
 
     #fhats = nfft_adjoint_accelerated(x, y, n, fast=fast, sigma=sigma, batch_size=batch_size,
-<<<<<<< HEAD
-    #                                m=m, block_size=block_size)
-=======
     #                               m=m, block_size=block_size)
->>>>>>> 8e842f0b
     
     #dt_batch = time() - t0
 
     #fhats_nb = []
     #t0 = time()
     #for Y in y:
-<<<<<<< HEAD
     #    fhats_nb.extend(nfft_adjoint_accelerated(x, Y, n, fast=fast, sigma=sigma, 
             #                m=m, block_size=block_size))
-=======
-    #   fhats_nb.extend(nfft_adjoint_accelerated(x, Y, n, fast=fast, sigma=sigma, 
-            #               m=m, block_size=block_size))
->>>>>>> 8e842f0b
     #dt_nonbatch = time() - t0
 
 
     #warp_size = 32
     #timing_info = []
     #for warp_multiple in 1 + np.arange(32):
-<<<<<<< HEAD
     #    block_size = warp_multiple * warp_size
     #    t0 = time()
     #    fhats = nfft_adjoint_accelerated(x, y, n, fast=True, sigma=sigma, 
@@ -480,17 +388,6 @@
 
     #for b, dt in timing_info:
     #    print(b, dt)
-=======
-    #   block_size = warp_multiple * warp_size
-    #   t0 = time()
-    #   fhats = nfft_adjoint_accelerated(x, y, n, fast=True, sigma=sigma, 
-    #                                           m=m, block_size=block_size)
-    #   dt_fast = time() - t0
-    #   timing_info.append((block_size, dt_fast))
-
-    #for b, dt in timing_info:
-    #   print(b, dt)
->>>>>>> 8e842f0b
 
     ncpu = len(signal_freqs)
     t0 = time()
